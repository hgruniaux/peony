--- conflicted
+++ resolved
@@ -26,31 +26,20 @@
   assert(source_file->filename != NULL);
   memcpy(source_file->filename, p_filename, sizeof(char) * filename_len);
 
-<<<<<<< HEAD
   char* buffer = malloc(sizeof(char) * (bufsize + 1));
   const size_t read_bytes = fread(buffer, sizeof(char), bufsize, file);
   buffer[bufsize] = '\0';
-=======
-  const size_t read_bytes = fread(source_file->buffer, sizeof(char), bufsize, file);
-  source_file->buffer[bufsize] = '\0';
->>>>>>> b182f651
 
   fclose(file);
 
   if (read_bytes != bufsize) {
-<<<<<<< HEAD
     free(source_file->filename);
     free(buffer);
-=======
->>>>>>> b182f651
     free(source_file);
     return NULL;
   }
 
-<<<<<<< HEAD
   source_file->buffer = buffer;
-=======
->>>>>>> b182f651
   p_line_map_init(&source_file->line_map);
   return source_file;
 }
